--- conflicted
+++ resolved
@@ -9,11 +9,7 @@
 import re
 from collections.abc import Iterable
 from datetime import date, datetime
-<<<<<<< HEAD
-from typing import Self, Union
-=======
-from typing import Any, Self
->>>>>>> 9f07817b
+from typing import Any, Self, Union
 
 from astropy.io import fits
 from astropy.units import Unit
